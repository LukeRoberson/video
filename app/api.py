--- conflicted
+++ resolved
@@ -952,18 +952,8 @@
 
     logging.info(f"Successfully added scripture text for '{scr_name}'.")
 
-<<<<<<< HEAD
     return api_success(
         message=f"Added scripture text for '{scr_name}'"
-=======
-    return make_response(
-        jsonify(
-            {
-                "success": True,
-                "message": f"Added scripture text for '{scr_name}'"
-            }
-        ),
-        200
     )
 
 
@@ -1080,5 +1070,4 @@
             }
         ),
         200
->>>>>>> eae37195
     )