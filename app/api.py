"""
Module: api.py

API endpoints that the browser will use to fetch additional information
    For example, the browser may use the API to find videos that belong
        to a specific category

Functions:
    - seconds_to_hhmmss: Converts seconds to HH:MM:SS format.
    - api_success: Returns a standardized success response.
    - api_error: Returns a standardized error response.

Routes:
    - /api/categories/<int>/<int>
        - category_filter: Fetches videos by category and subcategory IDs.
    - /api/profile/create
        - create_profile: Creates a new user profile.
    - /api/profile/set_active
        - set_active_profile: Sets the active profile for the session.
    - /api/profile/get_active
        - get_active_profile: Retrieves the active profile for the session.
    - /api/video/metadata
        - add_video_metadata: Adds or resolves metadata for a video.
    - /api/search/videos
        - search_videos: Searches for videos by name or description.
    - /api/scripture
        - add_scripture_text: Adds text to a scripture.
    - /api/mark_watched
        - mark_watched: Marks a video as watched for the active profile.
    - /api/videos/csv
        - get_videos_csv: Returns a CSV file of missing videos.

Dependencies:
    - Flask: For creating the API endpoints.
    - logging: For logging API requests and responses.
    - re: For regular expression operations.

Custom Dependencies:
    - DatabaseContext: Context manager for database connections.
    - VideoManager: Manages video-related database operations.
    - TagManager: Manages tag-related database operations.
    - SpeakerManager: Manages speaker-related database operations.
    - CharacterManager: Manages character-related database operations.
    - ScriptureManager: Manages scripture-related database operations.
    - LocalDbContext: Context manager for local database connections.
    - ProfileManager: Manages user profile-related operations in the local db.
"""


# Standard library imports
from flask import (
    Blueprint,
    Response,
    request,
    session,
    jsonify,
    make_response,
)
import logging
import re
from datetime import datetime
import pandas as pd
import os

# Custom imports
from app.sql_db import (
    DatabaseContext,
    VideoManager,
    CategoryManager,
    TagManager,
    SpeakerManager,
    CharacterManager,
    ScriptureManager,
)
from app.local_db import (
    LocalDbContext,
    ProfileManager,
    ProgressManager,
)


MISSING_VIDEOS_CSV = "csv/missing_videos.csv"


api_bp = Blueprint(
    'api',
    __name__,
)


def seconds_to_hhmmss(
    seconds: int,
) -> str:
    """
    Convert seconds to HH:MM:SS format.
        Shows hours only if greater than zero.

    Args:
        seconds (int): Duration in seconds.

    Returns:
        str: Duration in HH:MM:SS or MM:SS format.
    """

    hours = seconds // 3600
    minutes = (seconds % 3600) // 60
    seconds = seconds % 60

    # Format the output based on whether hours are present
    if hours > 0:
        return f"{hours}:{minutes:02}:{seconds:02}"
    return f"{minutes}:{seconds:02}"


def api_success(
    data=None,
    message=None,
    status=200
) -> Response:
    """
    Helper to return a standardized success response.

    Args:
        data (dict, optional): Data to include in the response.
        message (str, optional): Message to include in the response.
        status (int, optional): HTTP status code for the response.

    Returns:
        Response: A JSON response with a success status.
    """

    resp = {"success": True}

    if message:
        resp["message"] = message

    if data is not None:
        resp["data"] = data

    return make_response(jsonify(resp), status)


def api_error(
    error,
    status=400
) -> Response:
    """
    Helper to return a standardized error response.

    Args:
        error (str): Error message to include in the response.
        status (int, optional): HTTP status code for the response.

    Returns:
        Response: A JSON response with an error status.
    """

    resp = {"success": False, "error": error}

    return make_response(jsonify(resp), status)


@api_bp.route(
    '/api/profile/create',
    methods=['POST'],
)
def create_profile() -> Response:
    """
    Create a new user profile.

    Expected JSON Body:
        {
            "name": "<Profile Name>",
            "image": "<image file name>",
        }

    Returns:
        Response: A JSON response indicating that the profile creation
            endpoint is not yet implemented.
    """

    # Get the JSON data and validate it
    data = request.get_json()
    if not data:
        logging.error("No data provided for profile creation.")
        return api_error('No data provided', 400)

    if 'name' not in data or 'image' not in data:
        logging.error("Missing required fields for profile creation.")
        return api_error('Missing required fields: name and image', 400)

    # Extract profile name and image from the data
    profile_name = data['name']
    profile_image = data['image']

    # Create a new profile in the local database
    with LocalDbContext() as db:
        profile_mgr = ProfileManager(db)
        id = profile_mgr.create(
            name=profile_name,
            image=profile_image,
        )

    # Handle errors
    if id is None:
        logging.error("Failed to create profile in the local database.")
        return api_error('Failed to create profile', 500)

    # Return the response with the created profile ID
    return api_success(message=f'Created profile with ID: {id}')


@api_bp.route(
    "/api/profile/set_active",
    methods=["POST"]
)
def set_active_profile() -> Response:
    """
    Set the active profile for the session.

    Expects JSON:
        {
            "profile_id": <int or "guest">
        }

    Returns:
        Response: A redirect to the home page after setting the active profile.
    """

    # Get the JSON data from the request
    data = request.get_json()
    if not data:
        logging.error("No data provided for setting active profile.")
        return api_error("No data provided", 400)

    if "profile_id" not in data:
        logging.error("Missing 'profile_id' in request data.")
        return api_error("Missing 'profile_id' in request data", 400)

    # Set the active profile in the session
    profile_id = data.get("profile_id")
    session["active_profile"] = profile_id
    logging.info(f"Active profile set to: {profile_id}")

    # Return a JSON response indicating success
    return api_success(
        data={"active_profile": profile_id}
    )


@api_bp.route(
    "/api/profile/get_active",
    methods=["GET"]
)
def get_active_profile() -> Response:
    """
    Get the active profile for the session.

    Returns:
        Response: A JSON response with the active profile ID.
    """

    # Retrieve the active profile from the session
    active_profile = session.get("active_profile", None)

    # If no active profile is set, return a default value
    if active_profile is None or active_profile == "guest":
        profile = {
            "id": None,
            "name": "Guest",
            "image": "guest.png"
        }
    else:
        with LocalDbContext() as db:
            profile_mgr = ProfileManager(db)
            profile = profile_mgr.read(
                profile_id=active_profile
            )
            profile = profile[0] if profile else {
                "id": None,
                "name": "Guest",
                "image": "guest.png"
            }

    # Return a JSON response with the active profile ID
    return api_success(
        data={"active_profile": profile}
    )


@api_bp.route(
    "/api/profile/mark_watched",
    methods=["POST"]
)
def mark_watched() -> Response:
    """
    Mark a video as watched for the active profile.

    Expects JSON:
        {
            "video_id": <int>
        }

    Returns:
        Response: A JSON response indicating success or failure.
    """

    data = request.get_json()
    video_id = data.get("video_id", None)

    if not video_id:
        return api_error(error="Missing 'video_id' in request data")

    with LocalDbContext() as db:
        profile_mgr = ProfileManager(db)
        progress_mgr = ProgressManager(db)

        # Mark the video as watched for the active profile
        result = profile_mgr.mark_watched(
            profile_id=session.get("active_profile", "guest"),
            video_id=video_id
        )

        if not result:
            return api_error(
                error=f"Failed to mark video {video_id} as watched",
                status=500
            )

        # Remove from in progress list if needed
        result = progress_mgr.delete(
            profile_id=session.get("active_profile", "guest"),
            video_id=video_id
        )

<<<<<<< HEAD
    return api_success(
        message=f"Marked video {video_id} as watched"
    )
=======
    return api_success(message=f"Marked video {video_id} as watched")
>>>>>>> 0f4151cb


@api_bp.route(
    "/api/profile/mark_unwatched",
    methods=["POST"]
)
def mark_unwatched() -> Response:
    """
    Mark a video as unwatched for the active profile.

    Expects JSON:
        {
            "video_id": <int>
        }

    Returns:
        Response: A JSON response indicating success or failure.
    """

    data = request.get_json()
    video_id = data.get("video_id", None)

    if not video_id:
        return api_error(error="Missing 'video_id' in request data")

    with LocalDbContext() as db:
        profile_mgr = ProfileManager(db)
        result = profile_mgr.mark_unwatched(
            profile_id=session.get("active_profile", "guest"),
            video_id=video_id
        )

    if not result:
        return api_error(
            error=f"Failed to mark video {video_id} as unwatched",
            status=500
        )

    return api_success(message=f"Marked video {video_id} as unwatched")


@api_bp.route(
    "/api/profile/in_progress",
    methods=["GET", "POST", "UPDATE", "DELETE"]
)
def in_progress_videos() -> Response:
    """
    Manage in-progress videos for the active profile.

    Handles CRUD operations:
        - GET: Retrieve in-progress videos for the active profile.
            Optional 'video_id' parameter to filter by specific video.
        - POST: Add a video to the in-progress list.
        - UPDATE: Update the playback position of an in-progress video.
        - DELETE: Remove a video from the in-progress list.

    Expects JSON for POST and UPDATE requests:
        {
            "video_id": <int>,
            "current_time": <int>
        }

    Returns:
        Response: A JSON response indicating success or failure.
            Includes in-progress videos for a GET request.
    """

    method_used = request.method

    # Get the active profile from the session
    active_profile = session.get("active_profile", "guest")
    if active_profile is None or active_profile == "guest":
        return api_success(
            message="No in progress videos for guest profile"
        )

    # Ensure active_profile is an integer
    try:
        active_profile = int(active_profile)
    except ValueError:
        return api_error(
            error="Invalid profile ID"
        )

    # Get one or more in progress videos
    if method_used == "GET":
        video_id = request.args.get("video_id", None)

        with LocalDbContext() as db:
            progress_mgr = ProgressManager(db)

            # Retrieve all in-progress videos for the active profile
            if video_id is None:
                in_progress_videos = progress_mgr.read(
                    profile_id=active_profile
                )

            else:
                in_progress_videos = progress_mgr.read(
                    profile_id=active_profile,
                    video_id=int(video_id)
                )

            return api_success(
                data=in_progress_videos,
                message="Retrieved in-progress videos successfully"
            )

    # Add a video to the in-progress list
    elif method_used == "POST":
        data = request.get_json()
        if not data:
            return api_error("No data provided", 400)

        video_id = data.get("video_id")
        position = data.get("current_time")

        if not video_id or not isinstance(position, int):
            return api_error(
                """
                Invalid data types for 'video_id' or 'current_time'.
                Must be integers.
                """,
                400
            )

        with LocalDbContext() as db:
            progress_mgr = ProgressManager(db)
            result = progress_mgr.create(
                profile_id=active_profile,
                video_id=video_id,
                current_time=position
            )

        if not result:
            return api_error(
                f"Failed to add in-progress video {video_id}",
                500
            )

        return api_success(
            message=(
                f"Added in-progress video {video_id} at position {position}"
            )
        )

    # Update the playback position of an in-progress video
    elif method_used == "UPDATE":
        data = request.get_json()
        if not data:
            return api_error("No data provided", 400)

        video_id = data.get("video_id")
        position = data.get("current_time")

        if not isinstance(video_id, int) or not isinstance(position, int):
            return api_error(
                """
                Invalid data types for 'video_id' or 'current_time'.
                Must be integers.
                """,
                400
            )

        with LocalDbContext() as db:
            progress_mgr = ProgressManager(db)
            result = progress_mgr.update(
                profile_id=active_profile,
                video_id=video_id,
                current_time=position
            )

        if not result:
            return api_error(
                f"Failed to update in-progress video {video_id}",
                500
            )

        return api_success(
            message=(
                f"Updated in-progress video {video_id} at position {position}"
            )
        )

    # Remove a video from the in-progress list
    elif method_used == "DELETE":
        data = request.get_json()
        if not data:
            return api_error("No data provided", 400)

        video_id = data.get("video_id")

        if video_id is None:
            return api_error(
                "Missing 'video_id' in request data",
                400
            )

        with LocalDbContext() as db:
            progress_mgr = ProgressManager(db)

            result = progress_mgr.delete(
                profile_id=active_profile,
                video_id=int(video_id)
            )

            if not result:
                return api_error(
                    f"Failed to remove in-progress video {video_id}",
                    500
                )

            return api_success(
                message="Removed in-progress videos successfully"
            )

    # Handle unsupported methods
    else:
        return api_error(
            f"Method {method_used} not allowed for this endpoint",
            405
        )


@api_bp.route(
    "/api/video/metadata",
    methods=["GET", "POST"]
)
def add_video_metadata() -> Response:
    """
    Add metadata to a video, or update existing metadata.

    GET:
        Map video names to IDs
        Map Tags to IDs
        Map Speakers to IDs
        Map Characters to IDs
        Map Scriptures to IDs

    POST:
        Add metadata to a video.
        Expects JSON:
            {
                "video_id": <int>,
                "url": <string>,
                "tag_id": <int>,
                "speaker_id": <int>,
                "character_id": <int>,
                "scripture_id": <int>,
                "date_added": <string>,
            }

    Returns:
        Response: A JSON response indicating success or failure.
        Includes metadata for a GET
    """

    if request.method == "GET":
        video_id = None
        tag_id = None
        speaker_id = None
        character_id = None

        # Get the query parameters
        video_name = request.args.get("video_name", None)
        tag_name = request.args.get("tag_name", None)
        speaker_name = request.args.get("speaker_name", None)
        character_name = request.args.get("character_name", None)

        with DatabaseContext() as db:
            if video_name:
                video_mgr = VideoManager(db)
                video_id = video_mgr.name_to_id(
                    name=video_name,
                )

            if tag_name:
                tag_mgr = TagManager(db)
                tag_id = tag_mgr.name_to_id(
                    name=tag_name,
                )

            if speaker_name:
                speaker_mgr = SpeakerManager(db)
                speaker_id = speaker_mgr.name_to_id(
                    name=speaker_name,
                )

            if character_name:
                character_mgr = CharacterManager(db)
                character_id = character_mgr.name_to_id(
                    name=character_name,
                )

        return api_success(
            data={
                "video_id": video_id,
                "tag_id": tag_id,
                "speaker_id": speaker_id,
                "character_id": character_id
            }
        )

    elif request.method == "POST":
        # Get the JSON data from the request
        data = request.get_json()
        if not data:
            logging.error("No data provided for adding video metadata.")
            return api_error("No data provided", 400)

        print(f"Received data: {data}")

        # Validate and extract the data
        video_name = data.get("video_name", None)
        description = data.get("description", None)
        url = data.get("url", None)
        tag_name = data.get("tag_name", None)
        speaker_name = data.get("speaker_name", None)
        character_name = data.get("character_name", None)
        scripture_name = data.get("scripture_name", None)
        date_added = data.get("date_added", None)

        # If they're empty strings, convert to None
        description = None if description == '' else description
        url = None if url == '' else url
        tag_name = None if tag_name == '' else tag_name
        speaker_name = None if speaker_name == '' else speaker_name
        character_name = None if character_name == '' else character_name
        scripture_name = None if scripture_name == '' else scripture_name

        # Ensure video_name is provided
        if video_name is None:
            logging.error("Missing 'video_name' in request data.")
            return api_error("Missing 'video_name' in request data", 400)

        # Ensure at least one metadata field is provided
        if all(
            field is None
            for field in [
                description, url, tag_name, speaker_name,
                character_name, scripture_name, date_added
            ]
        ):
            logging.error("No metadata fields provided for video.")
            return api_error(
                "At least one metadata field must be provided",
                400
            )

        # Convert tag_name to a list, splitting by commas if necessary
        if tag_name is not None:
            if isinstance(tag_name, str):
                tag_name = (
                    [t.strip() for t in tag_name.split(",")]
                    if "," in tag_name
                    else [tag_name.strip()]
                )
            else:
                tag_name = [tag_name]

        # Convert character_name to a list, splitting by commas if necessary
        if character_name is not None:
            if isinstance(character_name, str):
                character_name = (
                    [c.strip() for c in character_name.split(",")]
                    if "," in character_name
                    else [character_name.strip()]
                )
            else:
                character_name = [character_name]

        # Convert speaker_name to a list, splitting by commas if necessary
        if speaker_name is not None:
            if isinstance(speaker_name, str):
                speaker_name = (
                    [s.strip() for s in speaker_name.split(",")]
                    if "," in speaker_name
                    else [speaker_name.strip()]
                )
            else:
                speaker_name = [speaker_name]

        # Convert scripture_name to a list, splitting by commas if necessary
        if scripture_name is not None:
            if isinstance(scripture_name, str):
                scripture_name = (
                    [s.strip() for s in scripture_name.split(",")]
                    if "," in scripture_name
                    else [scripture_name.strip()]
                )
            else:
                scripture_name = [scripture_name]

        # Convert date_added to ISO format if provided
        if date_added is not None:
            try:
                # Parse the ISO format date and reformat it
                dt = datetime.fromisoformat(date_added)
                date_added = dt.strftime("%Y-%m-%d %H:%M:%S")

            except Exception:
                logging.error(
                    f"Invalid date format for 'date_added': {date_added}"
                )
                return api_error(
                    "Invalid date format for 'date_added'. Expect ISO format.",
                    400
                )

        logging.info(
            f"Adding metadata for video ID: {video_name}, "
            f"Description: {description}, "
            f"URL: {url}, "
            f"Tag IDs: {tag_name}, "
            f"Speaker IDs: {speaker_name}, "
            f"Character IDs: {character_name}, "
            f"Scripture IDs: {scripture_name}, "
            f"Date Added: {date_added}"
        )

        # Add metadata to the video
        with DatabaseContext() as db:
            video_mgr = VideoManager(db)
            video_id = video_mgr.name_to_id(
                name=video_name,
            )

            if video_id is None:
                logging.error(f"Video '{video_name}' not found.")
                return api_error(f"Video '{video_name}' not found", 404)
            logging.info(f"Video name: {video_name}, ID: {video_id}")

            # Add description if provided
            if description is not None:
                result = video_mgr.update(
                    id=video_id,
                    description=description,
                )

                if not result:
                    logging.error(
                        f"Failed to update description for "
                        f"video ID: {video_id}"
                    )
                    return api_error("Failed to update video description", 500)
                logging.info(f"Updated video ({result}) description.")

            # Add URL if provided
            if url is not None:
                result = video_mgr.update(
                    id=video_id,
                    url=url,
                )

                if not result:
                    logging.error(
                        f"Failed to update URL for video ID: {video_id}"
                    )
                    return api_error("Failed to update video URL", 500)

            # Add tags if provided
            if tag_name is not None:
                tag_mgr = TagManager(db)

                # Go through each tag name and resolve it to an ID
                for tag in tag_name:
                    # Get the tag ID from the database
                    tag_id = tag_mgr.name_to_id(
                        name=tag,
                    )

                    # If the tag does not exist, create it
                    if tag_id is None:
                        logging.info(f"Creating new tag: {tag}")
                        tag_id = tag_mgr.add(
                            name=tag,
                        )

                    # Add the tag to the video
                    if tag_id is None:
                        logging.error(f"Failed to create tag: {tag}")
                        return api_error(f"Failed to create tag: {tag}", 500)

                    logging.info(
                        f"Adding tag '{tag}' with ID {tag_id} "
                        f"to video ID: {video_id}"
                    )

                    result = tag_mgr.add_to_video(
                        video_id=video_id,
                        tag_id=tag_id,
                    )

                    if not result:
                        logging.error(
                            f"Failed to add tag {tag} for video ID: {video_id}"
                        )
                        return api_error("Failed to add video tags", 500)

            # Add speakers if provided
            if speaker_name is not None:
                speaker_mgr = SpeakerManager(db)

                # Go through each speaker name and resolve it to an ID
                for speaker in speaker_name:
                    # Get the speaker ID from the database
                    speaker_id = speaker_mgr.name_to_id(
                        name=speaker,
                    )

                    # If the speaker does not exist, create it
                    if speaker_id is None:
                        logging.info(f"Creating new speaker: {speaker}")
                        speaker_id = speaker_mgr.add(
                            name=speaker,
                        )

                    # Add the speaker to the video
                    if speaker_id is None:
                        logging.error(f"Failed to create speaker: {speaker}")
                        return api_error(
                            f"Failed to create speaker: {speaker}",
                            500
                        )

                    logging.info(
                        f"Adding speaker '{speaker}' with ID {speaker_id} "
                        f"to video ID: {video_id}"
                    )

                    result = speaker_mgr.add_to_video(
                        video_id=video_id,
                        speaker_id=speaker_id,
                    )

                    if not result:
                        logging.error(
                            f"Failed to add speaker {speaker} for "
                            f"video ID: {video_id}"
                        )
                        return api_error("Failed to add video speakers", 500)

            # Add characters if provided
            if character_name is not None:
                character_mgr = CharacterManager(db)

                # Go through each character name and resolve it to an ID
                for character in character_name:
                    # Get the character ID from the database
                    character_id = character_mgr.name_to_id(
                        name=character,
                    )

                    # If the character does not exist, create it
                    if character_id is None:
                        logging.info(f"Creating new character: {character}")
                        character_id = character_mgr.add(
                            name=character,
                        )

                    # Add the character to the video
                    if character_id is None:
                        logging.error(
                            f"Failed to create character: {character}"
                        )
                        return api_error(
                            f"Failed to create character: {character}",
                            500
                        )

                    logging.info(
                        f"Adding character '{character}' with ID "
                        f"{character_id} to video ID: {video_id}"
                    )

                    result = character_mgr.add_to_video(
                        video_id=video_id,
                        character_id=character_id,
                    )

                    if not result:
                        logging.error(
                            f"Failed to add character {character} for "
                            f"video ID: {video_id}"
                        )
                        return api_error("Failed to add video characters", 500)

            # Add scripture if provided
            if scripture_name is not None:
                scripture_mgr = ScriptureManager(db)

                for scripture in scripture_name:
                    # Split name into book, chapter, and verse
                    match = re.match(
                        r"""
                        (?P<book>          # Match the book name
                            (?:\d\s*)?     # Match a number then whitespace
                            \w[\w\s]*?     # Match word characters and spaces
                        )
                        \s+                # Match one or more spaces
                        (?P<chapter>\d+)   # Match the chapter number (digits)
                        :                  # Match the colon separator
                        (?P<verse>\d+)     # Match the verse number (digits)
                        """,
                        scripture,
                        re.X               # Enable verbose mode
                    )
                    if match:
                        book = match.group('book').strip()
                        chapter = int(match.group('chapter'))
                        verse = int(match.group('verse'))
                    else:
                        book = chapter = verse = None

                    if book is None or chapter is None or verse is None:
                        return api_error(
                            f"Scripture reference '{scripture}' is not valid.",
                            400
                        )

                    # Get the scripture ID from the database
                    scripture_id = scripture_mgr.name_to_id(
                        book=book,
                        chapter=chapter,
                        verse=verse,
                    )

                    # If the scripture does not exist, create it
                    if scripture_id is None:
                        logging.info(f"Creating new scripture: {scripture}")
                        scripture_id = scripture_mgr.add(
                            book=book,
                            chapter=chapter,
                            verse=verse,
                        )

                    if scripture_id is None:
                        logging.error(
                            f"Failed to create scripture: {scripture}"
                        )
                        return api_error(
                            f"Failed to create scripture: {scripture}",
                            500
                        )

                    # Add the scripture to the video
                    logging.info(
                        f"Adding scripture '{scripture}' "
                        f"(book: {book}, chapter: {chapter}, verse: {verse}) "
                        f"with ID {scripture_id} to video ID: {video_id}"
                    )

                    result = scripture_mgr.add_to_video(
                        video_id=video_id,
                        scripture_id=scripture_id,
                    )

                    if not result:
                        logging.error(
                            f"Failed to add scripture {scripture} "
                            f"for video ID: {video_id}"
                        )
                        return api_error("Failed to add video scriptures", 500)

            if date_added is not None:
                # Update the video's date added
                result = video_mgr.update(
                    id=video_id,
                    date_added=date_added,
                )

                if not result:
                    logging.error(
                        f"Failed to update date added for video ID: {video_id}"
                    )
                    return api_error("Failed to update video date added", 500)

        # Return a success response
        return api_success()

    else:
        logging.error("Unsupported request method.")
        return api_error("Unsupported request method", 405)


@api_bp.route(
    "/api/videos/csv",
    methods=["GET"]
)
def get_videos_csv() -> Response:
    """
    Get a CSV file of all videos in the database.

    Returns:
        Response: A CSV file containing all video data.
    """

    # Check the CSV exists
    if not os.path.exists(MISSING_VIDEOS_CSV):
        logging.error(f"CSV file not found: {MISSING_VIDEOS_CSV}")
        return api_error("CSV file not found", 404)

    # Load the CSV file into a DataFrame
    try:
        df = pd.read_csv(MISSING_VIDEOS_CSV)
    except Exception as e:
        logging.error(f"Failed to load CSV: {e}")
        return api_error("Failed to load CSV file", 500)

    # Convert the DataFrame to JSON format
    return api_success(
        data=df.to_dict(orient='records'),
        message="CSV data retrieved successfully"
    )


@api_bp.route(
    "/api/videos/add",
    methods=["POST"]
)
def add_videos() -> Response:
    """
    Add a video to the database.

    Browser will send a POST request with a JSON body containing:
        {
            "video_name": "<video name>",
            "video_url": "<video URL>",
            "main_cat_name": "<main category name>",
            "sub_cat_name": "<subcategory name>",
            "url_1080": "<1080p video URL>",
            "url_720": "<720p video URL>",
            "url_480": "<480p video URL>",
            "url_360": "<360p video URL>",
            "url_240": "<240p video URL>",
            "thumbnail": "<thumbnail image URL>",
            "duration": <video duration in HH:MM:SS>,
        }

    Returns:
        Response: A JSON response indicating success or failure.
    """

    data = request.get_json()
    if not data:
        logging.error("No data provided for adding video.")
        return api_error("No data provided", 400)

    # Get fields
    video_name = data.get("video_name", None)
    video_url = data.get("video_url", None)
    main_cat_name = data.get("main_cat_name", None)
    sub_cat_name = data.get("sub_cat_name", None)
    url_1080 = data.get("url_1080", None)
    url_720 = data.get("url_720", None)
    url_480 = data.get("url_480", None)
    url_360 = data.get("url_360", None)
    url_240 = data.get("url_240", None)
    thumbnail = data.get("thumbnail", None)
    duration = data.get("duration", None)

    if not video_name:
        logging.error("Missing 'video_name' in request data.")
        return api_error("Missing 'video_name' in request data", 400)

    with DatabaseContext() as db:
        video_mgr = VideoManager(db)
        cat_mgr = CategoryManager(db)

        # Get category IDs
        main_cat_id = cat_mgr.name_to_id(
            name=main_cat_name
        )
        sub_cat_id = cat_mgr.name_to_id(
            name=sub_cat_name
        )

        if main_cat_id is None:
            logging.error(f"Main category '{main_cat_name}' not found.")
            return api_error(f"Main category '{main_cat_name}' not found", 404)
        if sub_cat_id is None:
            logging.error(f"Subcategory '{sub_cat_name}' not found.")
            return api_error(f"Subcategory '{sub_cat_name}' not found", 404)

        # Convert duration to seconds if provided
        if duration is not None:
            try:
                # Parse the duration string in HH:MM:SS format
                parts = duration.split(':')
                if len(parts) == 3:
                    hours, minutes, seconds = map(int, parts)
                    duration = hours * 3600 + minutes * 60 + seconds
                elif len(parts) == 2:
                    minutes, seconds = map(int, parts)
                    duration = minutes * 60 + seconds
                else:
                    duration = int(parts[0])  # Assume it's just seconds

            except ValueError:
                logging.error(f"Invalid duration format: {duration}")
                return api_error("Invalid duration format", 400)

        # Add the video to the database
        video_id = video_mgr.add(
            name=video_name,
            url=video_url,
            url_1080=url_1080,
            url_720=url_720,
            url_480=url_480,
            url_360=url_360,
            url_240=url_240,
            thumbnail=thumbnail,
            duration=duration
        )

        if video_id is None:
            logging.error(
                f"Failed to add video '{video_name}' to the database."
            )
            return api_error(f"Failed to add video '{video_name}'", 500)

        # Add the categories to the video
        main_result = cat_mgr.add_to_video(
            video_id=video_id,
            category_id=main_cat_id,
        )
        sub_result = cat_mgr.add_to_video(
            video_id=video_id,
            category_id=sub_cat_id,
        )

        cat_str = ""
        if not main_result:
            logging.error(
                f"Failed to add main category '{main_cat_name}' "
                f"to video ID: {video_id}"
            )
            cat_str += f"Main category '{main_cat_name}' not added. "
        if not sub_result:
            logging.error(
                f"Failed to add subcategory '{sub_cat_name}' "
                f"to video ID: {video_id}"
            )
            cat_str += f"Subcategory '{sub_cat_name}' not added. "

        if cat_str:
            return api_success(
                message="Video added, but some categories were not added.",
            )

    return api_success(
        message="video added"
    )


@api_bp.route(
    "/api/search/videos",
    methods=["GET"],
)
def search_videos() -> Response:
    """
    Search for videos by name or description.

    Query Parameters:
        q (str): The search query string.
        limit (int, optional):
            Maximum number of results to return. Defaults to 50.

    Returns:
        Response: A JSON response containing the list of matching videos.
        If no videos are found, an empty list is returned.
    """

    # Get query parameters
    query = request.args.get("q", "").strip()
    limit = request.args.get("limit", 50, type=int)

    if not query:
        logging.warning("Empty search query provided.")
        return api_success(data=[])

    # Use the search method to find videos
    with DatabaseContext() as db:
        video_mgr = VideoManager(db)
        videos = video_mgr.search(
            query=query,
            limit=limit
        )

    # If videos are found, log the count
    if videos:
        logging.info(f"Found {len(videos)} videos for query: '{query}'")

        # Convert duration from seconds to HH:MM:SS format
        for video in videos:
            video['duration'] = seconds_to_hhmmss(video['duration'])

    # If no videos are found, log the event
    else:
        videos = []
        logging.info(f"No videos found for query: '{query}'")

    # Return the list of videos as a JSON response
    return api_success(data=videos)


@api_bp.route(
    "/api/scripture",
    methods=["POST"],
)
def add_scripture_text() -> Response:
    """
    Add text to a scripture.

    Expects JSON:
        {
            "scr_name": "<scripture name>",
            "scr_text": "<scripture text>"
        }

    Returns:
        Response: A JSON response indicating success or failure.
    """

    # Get the JSON data from the request
    data = request.get_json()
    if not data:
        logging.error("No data provided for adding scripture text.")
        return api_error("No data provided", 400)

    scr_name = data.get("scr_name")
    scr_text = data.get("scr_text")

    if not scr_name or not scr_text:
        logging.error("Missing 'scr_name' or 'scr_text' in request data.")
        return api_error(
            "Missing 'scr_name' or 'scr_text' in request data",
            400
        )

    # Get the book, chapter, and verse from the scripture name
    match = re.match(
        r"""
        (?P<book>          # Match the book name
            (?:\d\s*)?     # Match a number then whitespace
            \w[\w\s]*?     # Match word characters and spaces
        )
        \s+                # Match one or more spaces
        (?P<chapter>\d+)   # Match the chapter number (digits)
        :                  # Match the colon separator
        (?P<verse>\d+)     # Match the verse number (digits)
        """,
        scr_name,
        re.X               # Enable verbose mode
    )

    if match:
        book = match.group('book').strip()
        chapter = int(match.group('chapter'))
        verse = int(match.group('verse'))
    else:
        book = chapter = verse = None

    if book is None or chapter is None or verse is None:
        return api_error(
            f"Scripture reference '{scr_name}' is not valid. Skipping",
            400
        )

    # Get the scripture ID from the database
    with DatabaseContext() as db:
        scripture_mgr = ScriptureManager(db)

        # Check if the scripture already exists
        scr_id = scripture_mgr.name_to_id(
            book=book,
            chapter=chapter,
            verse=verse,
        )

    if scr_id is None:
        logging.error(
            f"Failed to create scripture: {scr_name}"
        )
        return api_error(f"Failed to create scripture: {scr_name}", 500)

    # Add the scripture text to the database
    logging.info(
        f"Adding scripture text for {book} {chapter}:{verse} "
        f"(ID: {scr_id}) with text: '{scr_text}'"
    )
    with DatabaseContext() as db:
        scripture_mgr = ScriptureManager(db)
        result = scripture_mgr.update(
            id=scr_id,
            text=scr_text,
        )

    if not result:
        logging.error(f"Failed to add scripture text for '{scr_name}'.")
        return api_error(f"Failed to add scripture text for '{scr_name}'", 500)

    logging.info(f"Successfully added scripture text for '{scr_name}'.")

    return api_success(
        message=f"Added scripture text for '{scr_name}'"
    )


@api_bp.route(
    "/api/categories/<int:category_id>/<int:subcategory_id>",
    methods=["GET"],
)
def category_filter(
    category_id: int,
    subcategory_id: int,
) -> Response:
    """
    Fetch videos in a category.

    Uses the given major category ID and subcategory ID.
    This is used to populate carousels with videos.

    Process:
        1. Select all videos with the given category ID and subcategory ID.
        2. If no videos are found, return a 404 error.
        3. Convert the duration from seconds to HH:MM:SS format.
        4. Return a JSON response with the list of videos.

    Args:
        category_id (int): The ID of the major category to filter videos by.
        subcategory_id (int): The ID of the subcategory to filter videos by.

    Returns:
        Response: A JSON response containing the list of videos
            in the specified category and subcategory.
        If no videos are found, an empty list is returned.
    """

    logging.info(
        f"Fetching videos for Category ID: {category_id}, "
        f"Subcategory ID: {subcategory_id}"
    )

    # Select all videos with the given category ID and subcategory ID
    cat_list = [category_id, subcategory_id]
    with DatabaseContext() as db:
        video_mgr = VideoManager(db)
        videos = video_mgr.get_filter(
            category_id=cat_list,
        )

    if videos:
        logging.info(
            f"Found {len(videos)} videos for Category ID: {category_id}, "
            f"Subcategory ID: {subcategory_id}"
        )

    # If no videos are found, return a 404 error
    if not videos:
        videos = []

    # Convert duration from seconds to HH:MM:SS format
    for video in videos:
        video['duration'] = seconds_to_hhmmss(video['duration'])

    # Get watch status for the active profile
    active_profile = session.get("active_profile", None)
    if active_profile is not None and active_profile != "guest":
        with LocalDbContext() as db:
            profile_mgr = ProfileManager(db)

            for video in videos:
                watched = profile_mgr.check_watched(
                    video_id=video['id'],
                    profile_id=active_profile,
                )
                video['watched'] = watched

    # Sort videos by 'date_added' (newest first)
    videos.sort(key=lambda v: v.get('date_added', ''), reverse=True)

    return api_success(
        data=videos,
        message=f"Fetched {len(videos)} videos for Category ID: "
                f"{category_id}, Subcategory ID: {subcategory_id}"
    )<|MERGE_RESOLUTION|>--- conflicted
+++ resolved
@@ -333,13 +333,9 @@
             video_id=video_id
         )
 
-<<<<<<< HEAD
     return api_success(
         message=f"Marked video {video_id} as watched"
     )
-=======
-    return api_success(message=f"Marked video {video_id} as watched")
->>>>>>> 0f4151cb
 
 
 @api_bp.route(
